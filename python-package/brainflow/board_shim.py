import ctypes
import numpy
from numpy.ctypeslib import ndpointer
import pkg_resources
import enum
import os
import platform
import sys
import struct
import json

from brainflow.exit_codes import BrainflowExitCodes


class BoardIds (enum.Enum):
    """Enum to store all supported Board Ids"""

    SYNTHETIC_BOARD = -1 #:
    CYTON_BOARD = 0 #:
    GANGLION_BOARD = 1 #:
    CYTON_DAISY_BOARD = 2 #:
    NOVAXR_BOARD = 3 #:
    GANGLION_WIFI_BOARD = 4 #:
    CYTON_WIFI_BOARD = 5 #:
    CYTON_DAISY_WIFI_BOARD = 6 #:


class LogLevels (enum.Enum):
    """Enum to store all log levels supported by BrainFlow"""

    LEVEL_TRACE = 0 #:
    LEVEL_DEBUG = 1 #:
    LEVEL_INFO = 2 #:
    LEVEL_WARN = 3 #:
    LEVEL_ERROR = 4 #:
    LEVEL_CRITICAL = 5 #:
    LEVEL_OFF = 6 #:


class IpProtocolType (enum.Enum):
    """Enum to store Ip Protocol types"""

    NONE = 0 #:
    UDP = 1 #:
    TCP = 2 #:


class BrainFlowInputParams (object):
    """ inputs parameters for prepare_session method

    :param serial_port: serial port name is used for boards which reads data from serial port
    :type serial_port: str
    :param mac_address: mac address for example its used for bluetooth based boards
    :type mac_address: str
    :param ip_address: ip address is used for boards which reads data from socket connection
    :type ip_address: str
    :param ip_port: ip port for socket connection, for some boards where we know it in front you dont need this parameter(NovaXR for example)
    :type ip_port: int
    :param ip_protocol: ip protocol type from IpProtocolType enum
    :type ip_protocol: int
    :param other_info: other info
    :type other_info: str
    """
    def __init__ (self):
        self.serial_port = ''
        self.mac_address = ''
        self.ip_address = ''
        self.ip_port = 0
        self.ip_protocol = IpProtocolType.NONE.value
        self.other_info = ''

    def to_json (self):
        return json.dumps (self, default = lambda o: o.__dict__, 
            sort_keys = True, indent = 4)

class BrainFlowError (Exception):
    """This exception is raised if non-zero exit code is returned from C code

    :param message: exception message
    :type message: str
    :param exit_code: exit code flow low level API
    :type exit_code: int
    """
    def __init__ (self, message, exit_code):
        detailed_message = '%s:%d %s' % (BrainflowExitCodes (exit_code).name, exit_code, message)
        super (BrainFlowError, self).__init__ (detailed_message)
        self.exit_code = exit_code


class BoardControllerDLL (object):

    __instance = None

    @classmethod
    def get_instance (cls):
        if cls.__instance is None:
            cls.__instance = cls ()
        return cls.__instance

    def __init__ (self):
        if platform.system () == 'Windows':
            if struct.calcsize ("P") * 8 == 64:
                dll_path = 'lib\\BoardController.dll'
            else:
                dll_path = 'lib\\BoardController32.dll'
        elif platform.system () == 'Darwin':
            dll_path = 'lib/libBoardController.dylib'
        else:
            dll_path = 'lib/libBoardController.so'
        full_path = pkg_resources.resource_filename (__name__, dll_path)
        if os.path.isfile (full_path):
            self.lib = ctypes.cdll.LoadLibrary (full_path)
        else:
            raise FileNotFoundError ('Dynamic library %s is missed, did you forget to compile brainflow before installation of python package?' % full_path)

        self.prepare_session = self.lib.prepare_session
        self.prepare_session.restype = ctypes.c_int
        self.prepare_session.argtypes = [
            ctypes.c_int,
            ctypes.c_char_p
        ]

        self.start_stream = self.lib.start_stream
        self.start_stream.restype = ctypes.c_int
        self.start_stream.argtypes = [
            ctypes.c_int,
            ctypes.c_int,
            ctypes.c_char_p
        ]

        self.stop_stream = self.lib.stop_stream
        self.stop_stream.restype = ctypes.c_int
        self.stop_stream.argtypes = [
            ctypes.c_int,
            ctypes.c_char_p
        ]

        self.get_current_board_data = self.lib.get_current_board_data
        self.get_current_board_data.restype = ctypes.c_int
        self.get_current_board_data.argtypes = [
            ctypes.c_int,
            ndpointer (ctypes.c_double),
            ndpointer (ctypes.c_int32),
            ctypes.c_int,
            ctypes.c_char_p
        ]

        self.get_board_data = self.lib.get_board_data
        self.get_board_data.restype = ctypes.c_int
        self.get_board_data.argtypes = [
            ctypes.c_int,
            ndpointer (ctypes.c_double),
            ctypes.c_int,
            ctypes.c_char_p
        ]

        self.release_session = self.lib.release_session
        self.release_session.restype = ctypes.c_int
        self.release_session.argtypes = [
            ctypes.c_int,
            ctypes.c_char_p
        ]

        self.get_board_data_count = self.lib.get_board_data_count
        self.get_board_data_count.restype = ctypes.c_int
        self.get_board_data_count.argtypes = [
            ndpointer (ctypes.c_int32),
            ctypes.c_int,
            ctypes.c_char_p
        ]

        self.set_log_level = self.lib.set_log_level
        self.set_log_level.restype = ctypes.c_int
        self.set_log_level.argtypes = [
           ctypes.c_int
        ]

        self.set_log_file = self.lib.set_log_file
        self.set_log_file.restype = ctypes.c_int
        self.set_log_file.argtypes = [
            ctypes.c_char_p
        ]

        self.log_message = self.lib.log_message
        self.log_message.restype = ctypes.c_int
        self.log_message.argtypes = [
            ctypes.c_int,
            ctypes.c_char_p
        ]

        self.config_board = self.lib.config_board
        self.config_board.restype = ctypes.c_int
        self.config_board.argtypes = [
            ctypes.c_char_p,
            ctypes.c_int,
            ctypes.c_char_p
        ]

        self.get_sampling_rate = self.lib.get_sampling_rate
        self.get_sampling_rate.restype = ctypes.c_int
        self.get_sampling_rate.argtypes = [
            ctypes.c_int,
            ndpointer (ctypes.c_int32)
        ]

        self.get_package_num_channel = self.lib.get_package_num_channel
        self.get_package_num_channel.restype = ctypes.c_int
        self.get_package_num_channel.argtypes = [
            ctypes.c_int,
            ndpointer (ctypes.c_int32)
        ]

        self.get_timestamp_channel = self.lib.get_timestamp_channel
        self.get_timestamp_channel.restype = ctypes.c_int
        self.get_timestamp_channel.argtypes = [
            ctypes.c_int,
            ndpointer (ctypes.c_int32)
        ]

        self.get_num_rows = self.lib.get_num_rows
        self.get_num_rows.restype = ctypes.c_int
        self.get_num_rows.argtypes = [
            ctypes.c_int,
            ndpointer (ctypes.c_int32)
        ]

        self.get_eeg_channels = self.lib.get_eeg_channels
        self.get_eeg_channels.restype = ctypes.c_int
        self.get_eeg_channels.argtypes = [
            ctypes.c_int,
            ndpointer (ctypes.c_int32),
            ndpointer (ctypes.c_int32)
        ]

        self.get_emg_channels = self.lib.get_emg_channels
        self.get_emg_channels.restype = ctypes.c_int
        self.get_emg_channels.argtypes = [
            ctypes.c_int,
            ndpointer (ctypes.c_int32),
            ndpointer (ctypes.c_int32)
        ]

        self.get_ecg_channels = self.lib.get_ecg_channels
        self.get_ecg_channels.restype = ctypes.c_int
        self.get_ecg_channels.argtypes = [
            ctypes.c_int,
            ndpointer (ctypes.c_int32),
            ndpointer (ctypes.c_int32)
        ]

        self.get_eog_channels = self.lib.get_eog_channels
        self.get_eog_channels.restype = ctypes.c_int
        self.get_eog_channels.argtypes = [
            ctypes.c_int,
            ndpointer (ctypes.c_int32),
            ndpointer (ctypes.c_int32)
        ]

        self.get_ppg_channels = self.lib.get_ppg_channels
        self.get_ppg_channels.restype = ctypes.c_int
        self.get_ppg_channels.argtypes = [
            ctypes.c_int,
            ndpointer (ctypes.c_int32),
            ndpointer (ctypes.c_int32)
        ]

        self.get_eda_channels = self.lib.get_eda_channels
        self.get_eda_channels.restype = ctypes.c_int
        self.get_eda_channels.argtypes = [
            ctypes.c_int,
            ndpointer (ctypes.c_int32),
            ndpointer (ctypes.c_int32)
        ]

        self.get_accel_channels = self.lib.get_accel_channels
        self.get_accel_channels.restype = ctypes.c_int
        self.get_accel_channels.argtypes = [
            ctypes.c_int,
            ndpointer (ctypes.c_int32),
            ndpointer (ctypes.c_int32)
        ]

        self.get_analog_channels = self.lib.get_analog_channels
        self.get_analog_channels.restype = ctypes.c_int
        self.get_analog_channels.argtypes = [
            ctypes.c_int,
            ndpointer (ctypes.c_int32),
            ndpointer (ctypes.c_int32)
        ]

        self.get_gyro_channels = self.lib.get_gyro_channels
        self.get_gyro_channels.restype = ctypes.c_int
        self.get_gyro_channels.argtypes = [
            ctypes.c_int,
            ndpointer (ctypes.c_int32),
            ndpointer (ctypes.c_int32)
        ]

        self.get_other_channels = self.lib.get_other_channels
        self.get_other_channels.restype = ctypes.c_int
        self.get_other_channels.argtypes = [
            ctypes.c_int,
            ndpointer (ctypes.c_int32),
            ndpointer (ctypes.c_int32)
        ]


class BoardShim (object):
    """BoardShim class is a primary interface to all boards

    :param board_id: Id of your board
    :type board_id: int
    :param input_params: board specific structure to pass required arguments
    :type input_params: BrainFlowInputParams
    """
    def __init__ (self, board_id, input_params):
        try:
            self.input_json = input_params.to_json ().encode ()
        except:
            self.input_json = input_params.to_json ()
        else:
            self.port_name = None
        self.board_id = board_id


    @classmethod
<<<<<<< HEAD
    def enable_board_logger (cls):
        """enable board logger"""
        res = BoardControllerDLL.get_instance ().set_log_level (2)
=======
    def set_log_level (cls, log_level):
        """set BrainFlow log level, use it only if you want to write your own messages to BrainFlow logger,
        otherwise use enable_board_logger, enable_dev_board_logger or disable_board_logger

        :param log_level: log level, to specify it you should use values from LogLevels enum
        :type log_level: int
        """
        res = BoardControllerDLL.get_instance ().set_log_level (log_level)
>>>>>>> 50aa4a76
        if res != BrainflowExitCodes.STATUS_OK.value:
            raise BrainFlowError ('unable to enable logger', res)

    @classmethod
    def enable_board_logger (cls):
        """enable BrainFlow Logger with level INFO, uses stderr for log messages by default"""
        cls.set_log_level (LogLevels.LEVEL_INFO.value)

    @classmethod
    def disable_board_logger (cls):
<<<<<<< HEAD
        """disable board logger"""
        res = BoardControllerDLL.get_instance ().set_log_level (6)
        if res != BrainflowExitCodes.STATUS_OK.value:
            raise BrainFlowError ('unable to disable logger', res)

    @classmethod
    def enable_dev_board_logger (cls):
        """enable it to check developers log messages"""
        res = BoardControllerDLL.get_instance ().set_log_level (0)
=======
        """disable BrainFlow Logger"""
        cls.set_log_level (LogLevels.LEVEL_OFF.value)

    @classmethod
    def enable_dev_board_logger (cls):
        """enable BrainFlow Logger with level TRACE, uses stderr for log messages by default"""
        cls.set_log_level (LogLevels.LEVEL_TRACE.value)

    @classmethod
    def log_message (cls, log_level, message):
        """write your own log message to BrainFlow logger, use it if you wanna have single logger for your own code and BrainFlow's code
        
        :param log_level: log level
        :type log_file: int
        :param message: message
        :type message: str
        """
        try:
            msg = message.encode ()
        except:
            msg = message
        res = BoardControllerDLL.get_instance ().log_message (log_level, msg)
>>>>>>> 50aa4a76
        if res != BrainflowExitCodes.STATUS_OK.value:
            raise BrainFlowError ('unable to write log message', res)

    @classmethod
    def set_log_file (cls, log_file):
        """redirect logger from stderr to file, can be called any time

        :param log_file: log file name
        :type log_file: str
        """
        try:
            file = log_file.encode ()
        except:
            file = log_file
        res = BoardControllerDLL.get_instance ().set_log_file (file)
        if res != BrainflowExitCodes.STATUS_OK.value:
            raise BrainFlowError ('unable to redirect logs to a file', res)

    @classmethod
    def get_sampling_rate (cls, board_id):
        """get sampling rate for a board

        :param board_id: Board Id
        :type board_id: int
        :return: sampling rate for this board id
        :rtype: int
        """
        sampling_rate = numpy.zeros (1).astype (numpy.int32)
        res = BoardControllerDLL.get_instance ().get_sampling_rate (board_id, sampling_rate)
        if res != BrainflowExitCodes.STATUS_OK.value:
            raise BrainFlowError ('unable to request info about this board', res)
        return int (sampling_rate[0])

    @classmethod
    def get_package_num_channel (cls, board_id):
        """get package num channel for a board

        :param board_id: Board Id
        :type board_id: int
        :return: number of package num channel
        :rtype: int
        """
        package_num_channel = numpy.zeros (1).astype (numpy.int32)
        res = BoardControllerDLL.get_instance ().get_package_num_channel (board_id, package_num_channel)
        if res != BrainflowExitCodes.STATUS_OK.value:
            raise BrainFlowError ('unable to request info about this board', res)
        return int (package_num_channel[0])

    @classmethod
    def get_num_rows (cls, board_id):
        """get number of rows in resulting data table for a board

        :param board_id: Board Id
        :type board_id: int
        :return: number of rows in returned numpy array
        :rtype: int
        """
        num_rows = numpy.zeros (1).astype (numpy.int32)
        res = BoardControllerDLL.get_instance ().get_num_rows (board_id, num_rows)
        if res != BrainflowExitCodes.STATUS_OK.value:
            raise BrainFlowError ('unable to request info about this board', res)
        return int (num_rows[0])

    @classmethod
    def get_timestamp_channel (cls, board_id):
        """get timestamp channel in resulting data table for a board

        :param board_id: Board Id
        :type board_id: int
        :return: number of timestamp channel in returned numpy array
        :rtype: int
        """
        timestamp_channel = numpy.zeros (1).astype (numpy.int32)
        res = BoardControllerDLL.get_instance ().get_timestamp_channel (board_id, timestamp_channel)
        if res != BrainflowExitCodes.STATUS_OK.value:
            raise BrainFlowError ('unable to request info about this board', res)
        return int (timestamp_channel[0])

    @classmethod
    def get_eeg_channels (cls, board_id):
        """get list of eeg channels in resulting data table for a board

        :param board_id: Board Id
        :type board_id: int
        :return: list of eeg channels in returned numpy array
        :rtype: list
        """
        num_channels = numpy.zeros (1).astype (numpy.int32)
        eeg_channels = numpy.zeros (512).astype (numpy.int32)

        res = BoardControllerDLL.get_instance ().get_eeg_channels (board_id, eeg_channels, num_channels)
        if res != BrainflowExitCodes.STATUS_OK.value:
            raise BrainFlowError ('unable to request info about this board', res)
        result = eeg_channels.tolist () [0:num_channels[0]]
        return result

    @classmethod
    def get_emg_channels (cls, board_id):
        """get list of emg channels in resulting data table for a board

        :param board_id: Board Id
        :type board_id: int
        :return: list of eeg channels in returned numpy array
        :rtype: list
        """
        num_channels = numpy.zeros (1).astype (numpy.int32)
        emg_channels = numpy.zeros (512).astype (numpy.int32)

        res = BoardControllerDLL.get_instance ().get_emg_channels (board_id, emg_channels, num_channels)
        if res != BrainflowExitCodes.STATUS_OK.value:
            raise BrainFlowError ('unable to request info about this board', res)
        result = emg_channels.tolist () [0:num_channels[0]]
        return result

    @classmethod
    def get_ecg_channels (cls, board_id):
        """get list of ecg channels in resulting data table for a board

        :param board_id: Board Id
        :type board_id: int
        :return: list of ecg channels in returned numpy array
        :rtype: list
        """
        num_channels = numpy.zeros (1).astype (numpy.int32)
        ecg_channels = numpy.zeros (512).astype (numpy.int32)

        res = BoardControllerDLL.get_instance ().get_ecg_channels (board_id, ecg_channels, num_channels)
        if res != BrainflowExitCodes.STATUS_OK.value:
            raise BrainFlowError ('unable to request info about this board', res)
        result = ecg_channels.tolist () [0:num_channels[0]]
        return result

    @classmethod
    def get_eog_channels (cls, board_id):
        """get list of eog channels in resulting data table for a board

        :param board_id: Board Id
        :type board_id: int
        :return: list of eog channels in returned numpy array
        :rtype: list
        """
        num_channels = numpy.zeros (1).astype (numpy.int32)
        eog_channels = numpy.zeros (512).astype (numpy.int32)

        res = BoardControllerDLL.get_instance ().get_eog_channels (board_id, eog_channels, num_channels)
        if res != BrainflowExitCodes.STATUS_OK.value:
            raise BrainFlowError ('unable to request info about this board', res)
        result = eog_channels.tolist () [0:num_channels[0]]
        return result

    @classmethod
    def get_eda_channels (cls, board_id):
        """get list of eda channels in resulting data table for a board

        :param board_id: Board Id
        :type board_id: int
        :return: list of eda channels in returned numpy array
        :rtype: list
        """
        num_channels = numpy.zeros (1).astype (numpy.int32)
        eda_channels = numpy.zeros (512).astype (numpy.int32)

        res = BoardControllerDLL.get_instance ().get_eda_channels (board_id, eda_channels, num_channels)
        if res != BrainflowExitCodes.STATUS_OK.value:
            raise BrainFlowError ('unable to request info about this board', res)
        result = eda_channels.tolist () [0:num_channels[0]]
        return result

    @classmethod
    def get_ppg_channels (cls, board_id):
        """get list of ppg channels in resulting data table for a board

        :param board_id: Board Id
        :type board_id: int
        :return: list of ppg channels in returned numpy array
        :rtype: list
        """
        num_channels = numpy.zeros (1).astype (numpy.int32)
        ppg_channels = numpy.zeros (512).astype (numpy.int32)

        res = BoardControllerDLL.get_instance ().get_ppg_channels (board_id, ppg_channels, num_channels)
        if res != BrainflowExitCodes.STATUS_OK.value:
            raise BrainFlowError ('unable to request info about this board', res)
        result = ppg_channels.tolist () [0:num_channels[0]]
        return result

    @classmethod
    def get_accel_channels (cls, board_id):
        """get list of accel channels in resulting data table for a board

        :param board_id: Board Id
        :type board_id: int
        :return: list of accel channels in returned numpy array
        :rtype: list
        """
        num_channels = numpy.zeros (1).astype (numpy.int32)
        accel_channels = numpy.zeros (512).astype (numpy.int32)

        res = BoardControllerDLL.get_instance ().get_accel_channels (board_id, accel_channels, num_channels)
        if res != BrainflowExitCodes.STATUS_OK.value:
            raise BrainFlowError ('unable to request info about this board', res)
        result = accel_channels.tolist () [0:num_channels[0]]
        return result

    @classmethod
    def get_analog_channels (cls, board_id):
        """get list of analog channels in resulting data table for a board

        :param board_id: Board Id
        :type board_id: int
        :return: list of analog channels in returned numpy array
        :rtype: list
        """
        num_channels = numpy.zeros (1).astype (numpy.int32)
        analog_channels = numpy.zeros (512).astype (numpy.int32)

        res = BoardControllerDLL.get_instance ().get_analog_channels (board_id, analog_channels, num_channels)
        if res != BrainflowExitCodes.STATUS_OK.value:
            raise BrainFlowError ('unable to request info about this board', res)
        result = analog_channels.tolist () [0:num_channels[0]]
        return result

    @classmethod
    def get_gyro_channels (cls, board_id):
        """get list of gyro channels in resulting data table for a board

        :param board_id: Board Id
        :type board_id: int
        :return: list of gyro channels in returned numpy array
        :rtype: list
        """
        num_channels = numpy.zeros (1).astype (numpy.int32)
        gyro_channels = numpy.zeros (512).astype (numpy.int32)

        res = BoardControllerDLL.get_instance ().get_gyro_channels (board_id, gyro_channels, num_channels)
        if res != BrainflowExitCodes.STATUS_OK.value:
            raise BrainFlowError ('unable to request info about this board', res)
        result = gyro_channels.tolist () [0:num_channels[0]]
        return result

    @classmethod
    def get_other_channels (cls, board_id):
        """get list of other channels in resulting data table for a board

        :param board_id: Board Id
        :type board_id: int
        :return: list of other channels in returned numpy array
        :rtype: list
        """
        num_channels = numpy.zeros (1).astype (numpy.int32)
        other_channels = numpy.zeros (512).astype (numpy.int32)

        res = BoardControllerDLL.get_instance ().get_other_channels (board_id, other_channels, num_channels)
        if res != BrainflowExitCodes.STATUS_OK.value:
            raise BrainFlowError ('unable to request info about this board', res)
        result = other_channels.tolist () [0:num_channels[0]]
        return result

    def prepare_session (self):
        """prepare streaming sesssion, init resources, you need to call it before any other BoardShim object methods"""

        res = BoardControllerDLL.get_instance ().prepare_session (self.board_id, self.input_json)
        if res != BrainflowExitCodes.STATUS_OK.value:
            raise BrainFlowError ('unable to prepare streaming session', res)

    def start_stream (self, num_samples = 1800*250):
        """Start streaming data, this methods stores data in ringbuffer

        :param num_samples: size of ring buffer to keep data
        :type num_samples: int
        """
        res = BoardControllerDLL.get_instance ().start_stream (num_samples, self.board_id, self.input_json)
        if res != BrainflowExitCodes.STATUS_OK.value:
            raise BrainFlowError ('unable to start streaming session', res)

    def stop_stream (self):
        """Stop streaming data"""

        res = BoardControllerDLL.get_instance ().stop_stream (self.board_id, self.input_json)
        if res != BrainflowExitCodes.STATUS_OK.value:
            raise BrainFlowError ('unable to stop streaming session', res)

    def release_session (self):
        """release all resources"""

        res = BoardControllerDLL.get_instance ().release_session (self.board_id, self.input_json)
        if res != BrainflowExitCodes.STATUS_OK.value:
            raise BrainFlowError ('unable to release streaming session', res)

    def get_current_board_data (self, num_samples):
        """Get specified amount of data or less if there is not enough data, doesnt remove data from ringbuffer

        :param num_samples: max number of samples
        :type num_samples: int
        :return: latest data from a board
        :rtype: numpy 2d array
        """
        package_length = BoardShim.get_num_rows (self.board_id)
        data_arr = numpy.zeros (int(num_samples  * package_length)).astype (numpy.float64)
        current_size = numpy.zeros (1).astype (numpy.int32)

        res = BoardControllerDLL.get_instance ().get_current_board_data (num_samples, data_arr, current_size, self.board_id, self.input_json)
        if res != BrainflowExitCodes.STATUS_OK.value:
            raise BrainFlowError ('unable to get current data', res)

        if len (current_size) == 0:
            return None

        data_arr = data_arr[0:current_size[0] * package_length].reshape (package_length, current_size[0])
        return data_arr

    def get_board_data_count (self):
        """Get num of elements in ringbuffer

        :return: number of elements in ring buffer
        :rtype: int
        """
        data_size = numpy.zeros (1).astype (numpy.int32)

        res = BoardControllerDLL.get_instance ().get_board_data_count (data_size, self.board_id, self.input_json)
        if res != BrainflowExitCodes.STATUS_OK.value:
            raise BrainFlowError ('unable to obtain buffer size', res)
        return data_size[0]

    def get_board_data (self):
        """Get all board data and remove them from ringbuffer

        :return: all data from a board
        :rtype: numpy 2d array
        """
        data_size = self.get_board_data_count ()
        package_length = BoardShim.get_num_rows (self.board_id)
        data_arr = numpy.zeros (data_size * package_length).astype (numpy.float64)

        res = BoardControllerDLL.get_instance ().get_board_data (data_size, data_arr, self.board_id, self.input_json)
        if res != BrainflowExitCodes.STATUS_OK.value:
            raise BrainFlowError ('unable to get board data', res)

        return data_arr.reshape (package_length, data_size)

    def config_board (self, config):
        """Use this method carefully and only if you understand what you are doing, do NOT use it to start or stop streaming

        :param config: string to send to a board
        :type config: str
        """
        try:
            config_string = config.encode ()
        except:
            config_string = config

        res = BoardControllerDLL.get_instance ().config_board (config_string, self.board_id, self.input_json)
        if res != BrainflowExitCodes.STATUS_OK.value:
            raise BrainFlowError ('unable to config board', res)<|MERGE_RESOLUTION|>--- conflicted
+++ resolved
@@ -324,11 +324,6 @@
 
 
     @classmethod
-<<<<<<< HEAD
-    def enable_board_logger (cls):
-        """enable board logger"""
-        res = BoardControllerDLL.get_instance ().set_log_level (2)
-=======
     def set_log_level (cls, log_level):
         """set BrainFlow log level, use it only if you want to write your own messages to BrainFlow logger,
         otherwise use enable_board_logger, enable_dev_board_logger or disable_board_logger
@@ -337,7 +332,6 @@
         :type log_level: int
         """
         res = BoardControllerDLL.get_instance ().set_log_level (log_level)
->>>>>>> 50aa4a76
         if res != BrainflowExitCodes.STATUS_OK.value:
             raise BrainFlowError ('unable to enable logger', res)
 
@@ -348,17 +342,6 @@
 
     @classmethod
     def disable_board_logger (cls):
-<<<<<<< HEAD
-        """disable board logger"""
-        res = BoardControllerDLL.get_instance ().set_log_level (6)
-        if res != BrainflowExitCodes.STATUS_OK.value:
-            raise BrainFlowError ('unable to disable logger', res)
-
-    @classmethod
-    def enable_dev_board_logger (cls):
-        """enable it to check developers log messages"""
-        res = BoardControllerDLL.get_instance ().set_log_level (0)
-=======
         """disable BrainFlow Logger"""
         cls.set_log_level (LogLevels.LEVEL_OFF.value)
 
@@ -381,7 +364,6 @@
         except:
             msg = message
         res = BoardControllerDLL.get_instance ().log_message (log_level, msg)
->>>>>>> 50aa4a76
         if res != BrainflowExitCodes.STATUS_OK.value:
             raise BrainFlowError ('unable to write log message', res)
 
