# Brainflow

Brainflow is a library intended to obtain, parse and analyze EEG\EMG\ECG data from OpenBCI boards.

Core module of this library is implemented in C\C++ and available for all bindings as a dynamic library. This approach allows to reduce code duplication and simplify maintenance, also it's better than any streaming based solution because using this library you don't need to worry about inter process communication and it's a single dependency.

<<<<<<< HEAD
## *NOTE: Brainflow was forked by OpenBCI community, I will contribute to [OpenBCI's fork](https://github.com/OpenBCI/brainflow) and maintain it. To download the latest stable version of Brainflow feel free to use OpenBCI's fork. From now on I will use this Brainflow version as a development environment to send Pull Requests to OpenBCI*
=======
This project was forked by OpenBCI from [Andrey1994/brainflow](https://github.com/Andrey1994/brainflow) and now this is the official version which is supported by OpenBCI and @Andrey1994
>>>>>>> ac138348

## Build status
*Linux(Travis)*:

[![Build Status](https://travis-ci.org/OpenBCI/brainflow.svg?branch=master)](https://travis-ci.org/OpenBCI/brainflow)

*Windows(AppVeyour)*:

[![Build status](https://ci.appveyor.com/api/projects/status/kuuoa32me3253jad/branch/master?svg=true)](https://ci.appveyor.com/project/daniellasry/brainflow/branch/master)

## Shared library methods:
```
int prepare_session (int board_id, const char *port_name);
int start_stream (int buffer_size);
int stop_stream ();
int release_session ();
int get_current_board_data (int num_samples, float *data_buf, double *ts_buf, int *returned_samples);
int get_board_data_count (int *result);
int get_board_data (int data_count, float *data_buf, double *ts_buf);
int set_log_level (int log_level);
```

## TODO List:
- [ ] add Ganglion
- [ ] add Cython daisy
- [ ] add WiFI shield
- [ ] Support Mac
- [ ] integrate python and R bindings with MNE
- [ ] fix Matlab package
- [ ] code cleanup

## Supported boards:
For now only [OpenBCI Cyton Serial](http://docs.openbci.com/Hardware/02-Cyton) is supported, we are working on other boards
![Cyton](https://farm5.staticflickr.com/4817/32567183898_10a4b56659.jpg)

## Brainflow Bindings
We support bindings for:
* [python](./python-package)
* [java](./java-package/brainflow/)
* [R](./r-package/)
* [CPP](./cpp-package/)
* [Matlab(WIP)](./matlab-package/brainflow/)
* [C#](./csharp-package/brainflow/)

These bindings just call methods from dynamic libraries, if you are interested in other programming languages - feel free to create feature request

### SDK Usage Sample(Python):
```
import argparse
import time
import brainflow


def main ():
    parser = argparse.ArgumentParser ()
    parser.add_argument ('--port', type = str, help  = 'port name', required = True)
    parser.add_argument ('--log', action = 'store_true')
    args = parser.parse_args ()

    if (args.log):
        brainflow.board_shim.BoardShim.enable_board_logger ()
    else:
        brainflow.board_shim.BoardShim.disable_board_logger ()

    board = brainflow.board_shim.BoardShim (brainflow.board_shim.CYTON.board_id, args.port)
    board.prepare_session ()
    board.start_stream ()
    time.sleep (5)
    data = board.get_board_data ()
    board.stop_stream ()
    board.release_session ()

    data_handler = brainflow.preprocess.DataHandler (brainflow.board_shim.CYTON.board_id, numpy_data = data)
    filtered_data = data_handler.preprocess_data (order = 3, start = 1, stop = 50)
    data_handler.save_csv ('results.csv')
    print (filtered_data.head ())
    read_data = brainflow.preprocess.DataHandler (brainflow.board_shim.CYTON.board_id, csv_file = 'results.csv')
    print (read_data.get_data ().head ())


if __name__ == "__main__":
    main ()
```

## Brainflow Emulator

Brainflow emulator allows users to run tests without EEG headset.

* On Windows it works using [com0com](http://com0com.sourceforge.net/)
* On Linux it works using pty

You should pass command line to test directly to [cyton_linux.py](./emulator/brainflow_emulator/cyton_linux.py) or to [cyton_windows.py](./emulator/brainflow_emulator/cyton_windows.py), script will add port automatically to provided command line and will start an application

### Example

Install emulator package
```
cd emulator
pip3 install -U .
```
Run test
```
python3 brainflow_emulator/cyton_linux.py python3 /media/sf_folder/brainflow/python-package/examples/brainflow_get_data.py --log --port
INFO:root:Running python3 /media/sf_folder/brainflow/python-package/examples/brainflow_get_data.py --log --port /dev/pts/1
INFO:root:read "b'v'"
INFO:root:read "b'b'"
INFO:root:read "b's'"
INFO:root:stdout is: b'   package_num         eeg1          eeg2  ...    accel2    accel3     timestamp\n0          0.0    59.692543    264.193723  ...  3.526750  1.616875  1.553124e+09\n1          1.0   425.466525   2773.043094  ...  1.519125 -3.823000  1.553124e+09\n2          2.0  1349.970005  12973.129874  ...  2.586875  0.657750  1.553124e+09\n3          3.0  2730.721543  35263.509116  ... -2.776625  1.778750  1.553124e+09\n4          4.0  4333.067974  60181.588357  ...  3.000500 -0.270625  1.553124e+09\n\n[5 rows x 13 columns]\n   package_num         eeg1          eeg2  ...    accel2    accel3     timestamp\n0          0.0    59.692543    264.193723  ...  3.526750  1.616875  1.553124e+09\n1          1.0   425.466525   2773.043094  ...  1.519125 -3.823000  1.553124e+09\n2          2.0  1349.970005  12973.129874  ...  2.586875  0.657750  1.553124e+09\n3          3.0  2730.721543  35263.509116  ... -2.776625  1.778750  1.553124e+09\n4          4.0  4333.067974  60181.588357  ...  3.000500 -0.270625  1.553124e+09\n\n[5 rows x 13 columns]\n'
INFO:root:stderr is: b'[2019-03-20 19:12:10.313] [board_logger] [info] openning port /dev/pts/1: 0\n'
```

Emulator raises *TestFailureError* if test fails

## Brainflow Tests

### Instructions to run tests

You need to install emulator package first
```
cd {project_dir}/emulator
python setup.py install
```

#### Run Python tests
```
cd {project_dir}/python-package
pip install -e .
# to test it on Linux machine
python {project_dir}/emulator/brainflow_emulator/cyton_linux.py python {project_dir}/tests/python/brainflow_get_data.py
# to test it on Windows machine
python {project_dir}/emulator/brainflow_emulator/cyton_windows.py python {project_dir}/tests/python/brainflow_get_data.py
```

#### Run Java test
```
cd {project_dir}\java-package
# I dont add jar to repo, so you will need to build it
mvn package
cd {project_dir}/tests/java
javac -classpath {project_dir}\java-package\brainflow\target\brainflow-java-jar-with-dependencies.jar BrainFlowTest.java
python {project_dir}\emulator\brainflow_emulator\cyton_windows.py java -classpath .;{project_dir}\java-package\brainflow\target\brainflow-java-jar-with-dependencies.jar BrainFlowTest
```

## Build instructions

*For now we commit compiled libraries directly to github, so if you don't need Cpp SDK and just want to use binding for your favorite language, you don't need to compile brainflow*

### Compilation

#### Windows
* Install CMAKE>=3.10 (you can install cmake from pip of from [cmake website](https://cmake.org/))
* Install Visual Studio 2015 or newer(We just need MSBUILD and you are able to download it without Visual Studio but it's easier to install Visual Studio Community)
```
mkdir build
cd build
# if you install another Visual Studio you need to change the generator in command below, also you can change installation directory(you may skip installation if you don't need Cpp SDK), if you wanna commit compiled libraries you need to specify -DCMAKE_SYSTEM_VERSION=8.1 it's the oldest windows version which we support
cmake -G "Visual Studio 14 2015 Win64" -DCMAKE_SYSTEM_VERSION=8.1 -DCMAKE_INSTALL_PREFIX=..\\installed\\ ..
cmake --build . --target install --config Release
cd ..
```

#### Linux
* Install CMAKE>=3.10

*If you wanna distribute compiled Linux linraries you HAVE to build it inside this [docker continer](https://github.com/Andrey1994/brainflow/blob/master/Docker/Dockerfile) otherwise your libraries will fail on Linux with another glibc version*

Instructions to build and run docker container and [docker getting started guide](https://docs.docker.com/get-started/)
```
cd Docker
docker build .
docker run -it -v %host_path_to_brainflow%:%%path_inside_container% %container_id% /bin/bash
```
```
mkdir build
cd build
cmake -DCMAKE_INSTALL_PREFIX=%install_path% ..
make
# you can skip installation step if you don't need Cpp API
make install
```

### Python

*Note: for now we provide only 64bit libraries, so you need 64bit python to run it*
Following commands will install all required packages for you:
```
cd python-package
pip install -e .
```
Or install it from [PYPI](https://pypi.org/project/brainflow/) with:
```
pip install brainflow
```

### R
R package works via [Reticulate module](https://rstudio.github.io/reticulate/articles/introduction.html) which allows to call Python function directly from R, also it translates all Python classes(even user defined) to the corresponds R constructures.

For now it is not added to the CRAN, so you will have to build this package manually using R-strudio or from command line and install python brainflow bindigs first(I recommend to install it system wide, you can install it to virtualenv but you will need to specify environment variable for reticulate to use this virtualenv)

Usefull Links:
* [Build package with R studio](https://support.rstudio.com/hc/en-us/articles/200486518-Customizing-Package-Build-Options)
* [Reticulate module](https://rstudio.github.io/reticulate/articles/introduction.html)
* You also able to build package from command line, you can check it in .travis.yml file

### Java
Java binding for brainflow is a Maven project to compile it you just need to run:
```
mvn package
```

### C#
You will need to install Nuget packages to build it yourself and compile it using Microsoft Visual Studio

### Cpp
Brainflow is a Cpp library which provides low-level API to read data from OpenBCI, this API used by different bindings and for Cpp there is a high level API as well, you can check high level API classes and functions [here](./cpp-package)

You can find usage example at [cpp-test](./tests/cpp)

You need to compile and install brainflow to use it

## License: 
MIT<|MERGE_RESOLUTION|>--- conflicted
+++ resolved
@@ -4,11 +4,7 @@
 
 Core module of this library is implemented in C\C++ and available for all bindings as a dynamic library. This approach allows to reduce code duplication and simplify maintenance, also it's better than any streaming based solution because using this library you don't need to worry about inter process communication and it's a single dependency.
 
-<<<<<<< HEAD
-## *NOTE: Brainflow was forked by OpenBCI community, I will contribute to [OpenBCI's fork](https://github.com/OpenBCI/brainflow) and maintain it. To download the latest stable version of Brainflow feel free to use OpenBCI's fork. From now on I will use this Brainflow version as a development environment to send Pull Requests to OpenBCI*
-=======
 This project was forked by OpenBCI from [Andrey1994/brainflow](https://github.com/Andrey1994/brainflow) and now this is the official version which is supported by OpenBCI and @Andrey1994
->>>>>>> ac138348
 
 ## Build status
 *Linux(Travis)*:
