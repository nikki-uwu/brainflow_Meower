image:
- Visual Studio 2017

stack: python 3

environment:
  PY_DIR: C:\Python36-x64
  AWS_ACCESS_KEY_ID:
    secure: 41Lh3mnlU+lVcr5eX3bTgmsKqcebacVgDOww7zb0r4E=
  AWS_SECRET_ACCESS_KEY:
    secure: jeVYQ02OTywaENrIcWvoZg+YzGnhiluCDes/kaJE4NeVIZqjlipFt5yXxCct9S5w
  PYPI_PASSWORD:
    secure: iwHCe7zJP1fu+Jv03MC+ArVwcbANHouo7xvXkJvqXPQ=

clone_depth: 3

build: off

init:
  - cmd: set PATH=%PY_DIR%;%PY_DIR%\Scripts;C:\Program Files\Java\jdk1.8.0\bin;%APPVEYOR_BUILD_FOLDER%\installed64\lib;%APPVEYOR_BUILD_FOLDER%\installed32\lib;%PATH%
  - cmd: set CNC_INSTALL_CNCA0_CNCB0_PORTS="YES"
  - cmd: set JAVA_HOME=C:\Program Files\Java\jdk1.8.0
  - cmd: set BRAINFLOW_VERSION=%APPVEYOR_REPO_TAG_NAME%

install:
  # install emulator for cyton
  - pip install %APPVEYOR_BUILD_FOLDER%\emulator\
  - cd %APPVEYOR_BUILD_FOLDER% && %APPVEYOR_BUILD_FOLDER%\emulator\brainflow_emulator\com0com\certmgr.exe  /add %APPVEYOR_BUILD_FOLDER%\emulator\brainflow_emulator\com0com\com0com.cer /s /r localMachine root
  - cd %APPVEYOR_BUILD_FOLDER% && %APPVEYOR_BUILD_FOLDER%\emulator\brainflow_emulator\com0com\certmgr.exe /add %APPVEYOR_BUILD_FOLDER%\emulator\brainflow_emulator\com0com\com0com.cer /s /r localMachine trustedpublisher
  # build mock for ganglion
  - mkdir %APPVEYOR_BUILD_FOLDER%\GanglionBLEAPI\Mock\build
  - cd  %APPVEYOR_BUILD_FOLDER%\GanglionBLEAPI\Mock\build
  - cmake -G "Visual Studio 15 2017 Win64" -DCMAKE_SYSTEM_VERSION=8.1 ..
  - cmake --build . --config Release > ganglion_mock_build64_stdout.txt
  # compile brainflow for 32 and 64
  - mkdir %APPVEYOR_BUILD_FOLDER%\build32 && cd %APPVEYOR_BUILD_FOLDER%\build32 && cmake -G "Visual Studio 15 2017" -DCMAKE_SYSTEM_VERSION=8.1 -DCMAKE_INSTALL_PREFIX=..\installed32\ .. && cmake --build . --target install --config Release > brainflow_build32_stdout.txt
  - mkdir %APPVEYOR_BUILD_FOLDER%\build64 && cd %APPVEYOR_BUILD_FOLDER%\build64 && cmake -G "Visual Studio 15 2017 Win64" -DCMAKE_SYSTEM_VERSION=8.1 -DCMAKE_INSTALL_PREFIX=..\installed64\ .. && cmake --build . --target install --config Release > brainflow_build64_stdout.txt
  # store real ganglion libs libraries in compiled folder
  - cp %APPVEYOR_BUILD_FOLDER%\installed64\lib\GanglionLibNative64.dll  %APPVEYOR_BUILD_FOLDER%\compiled\GanglionLibNative64.dll
  - cp %APPVEYOR_BUILD_FOLDER%\installed32\lib\GanglionLibNative32.dll  %APPVEYOR_BUILD_FOLDER%\compiled\GanglionLibNative32.dll
  # replace real ganglion libs by mock for python
  - cp %APPVEYOR_BUILD_FOLDER%\GanglionBLEAPI\Mock\compiled\Release\GanglionLibNative64.dll %APPVEYOR_BUILD_FOLDER%\python-package\brainflow\lib\GanglionLibNative64.dll
  - cp %APPVEYOR_BUILD_FOLDER%\GanglionBLEAPI\Mock\compiled\Release\GanglionLibNative64.dll %APPVEYOR_BUILD_FOLDER%\installed64\lib\GanglionLibNative64.dll
  # install python package
  - pip install %APPVEYOR_BUILD_FOLDER%\python-package\ 
  # build cpp
  - mkdir %APPVEYOR_BUILD_FOLDER%\tests\cpp\build && cd %APPVEYOR_BUILD_FOLDER%\tests\cpp\build && cmake -G "Visual Studio 15 2017 Win64" -DCMAKE_SYSTEM_VERSION=8.1 -DCMAKE_PREFIX_PATH=%APPVEYOR_BUILD_FOLDER%\installed64\ .. && cmake --build . --config Release > cpp_test_build64_stdout.txt
  - mkdir %APPVEYOR_BUILD_FOLDER%\tests\cpp\build32 && cd %APPVEYOR_BUILD_FOLDER%\tests\cpp\build32 && cmake -G "Visual Studio 15 2017" -DCMAKE_SYSTEM_VERSION=8.1 -DCMAKE_PREFIX_PATH=%APPVEYOR_BUILD_FOLDER%\installed32\ .. && cmake --build . --config Release > cpp_test_build32_stdout.txt
  # mvn package for java
  - cd %APPVEYOR_BUILD_FOLDER%\java-package\brainflow && mvn package > maven_package_stdout.txt && cd ..\..\tests\java && javac -classpath ..\..\java-package\brainflow\target\brainflow-java-jar-with-dependencies.jar BrainFlowTest.java

test_script:
  # tests for cyton
  - python %APPVEYOR_BUILD_FOLDER%\emulator\brainflow_emulator\cyton_windows.py python %APPVEYOR_BUILD_FOLDER%\tests\python\brainflow_get_data.py --log --board 0 --port
  - python %APPVEYOR_BUILD_FOLDER%\emulator\brainflow_emulator\cyton_windows.py %APPVEYOR_BUILD_FOLDER%\tests\cpp\build\Release\test_get_data.exe 0
  - python %APPVEYOR_BUILD_FOLDER%\emulator\brainflow_emulator\cyton_windows.py %APPVEYOR_BUILD_FOLDER%\tests\cpp\build32\Release\test_get_data.exe 0
  # tests for ganglion
  - python %APPVEYOR_BUILD_FOLDER%\tests\python\brainflow_get_data.py --log --board 1 --port e6:73:73:18:09:b1
  - echo "stub text to dont start command with special character" && %APPVEYOR_BUILD_FOLDER%\tests\cpp\build\Release\test_get_data.exe 1 e6:73:73:18:09:b1
  # tests for synthetic
  - python %APPVEYOR_BUILD_FOLDER%\tests\python\brainflow_get_data.py --log --board -1 --port "smth"
  - echo "stub text to dont start command with special character" && %APPVEYOR_BUILD_FOLDER%\tests\cpp\build\Release\test_get_data.exe -1 "smth"
  # tests for cyton daisy
  - python %APPVEYOR_BUILD_FOLDER%\emulator\brainflow_emulator\cyton_windows.py python %APPVEYOR_BUILD_FOLDER%\tests\python\brainflow_get_data.py --log --board 2 --port
  - python %APPVEYOR_BUILD_FOLDER%\emulator\brainflow_emulator\cyton_windows.py %APPVEYOR_BUILD_FOLDER%\tests\cpp\build\Release\test_get_data.exe 2

# replace mocked libraries by real libs
after_test:
  - cp %APPVEYOR_BUILD_FOLDER%\compiled\GanglionLibNative64.dll %APPVEYOR_BUILD_FOLDER%\python-package\brainflow\lib\GanglionLibNative64.dll

<<<<<<< HEAD
# deploy only from openbci's fork
# deploy_script:
#   - python -m pip install wheel
#   - python -m pip install twine
#   - python -m pip install awscli
#   # upload to S3 in all cases, we will always be able to download libs
#   - aws s3 cp %APPVEYOR_BUILD_FOLDER%\installed32\inc\ s3://brainflow-artifacts/%APPVEYOR_REPO_COMMIT%/inc --recursive
#   - aws s3 cp %APPVEYOR_BUILD_FOLDER%\installed32\lib\ s3://brainflow-artifacts/%APPVEYOR_REPO_COMMIT%/lib32 --recursive
#   - aws s3 cp %APPVEYOR_BUILD_FOLDER%\installed64\lib\ s3://brainflow-artifacts/%APPVEYOR_REPO_COMMIT%/lib64 --recursive
#   # download files from travis using S3 create package and publish it
#   - ps: >-
#       If ($env:APPVEYOR_REPO_TAG -eq "true" -And $env:APPVEYOR_REPO_BRANCH -eq "master") {
#         for ($i=0; $i -lt 15; $i++){aws s3 ls s3://brainflow-artifacts/$env:APPVEYOR_REPO_COMMIT/linux_success; if($?) {break} if(!$?) {Start-Sleep -s 60;echo "not found"}}
#         aws s3 ls s3://brainflow-artifacts/$env:APPVEYOR_REPO_COMMIT/linux_success
#         If ($?) {
#           New-Item $env:APPVEYOR_BUILD_FOLDER\linux -itemtype directory
#           aws s3 cp s3://brainflow-artifacts/$env:APPVEYOR_REPO_COMMIT/linux/ $env:APPVEYOR_BUILD_FOLDER\linux_libs\ --recursive
#           Copy-Item "$env:APPVEYOR_BUILD_FOLDER\linux\*" -Destination "$env:APPVEYOR_BUILD_FOLDER\python-package\brainflow\lib" -Recurse
#           ls $env:APPVEYOR_BUILD_FOLDER\python-package\brainflow\lib
#           cd $env:APPVEYOR_BUILD_FOLDER\python-package
#           python setup.py sdist bdist_wheel
#           twine upload --skip-existing dist/*.whl --user OpenBCI --password $env:PYPI_PASSWORD
#         }
#         Else {
#           write-output "failed to wait for linux libs"
#         }
#       } Else {
#         write-output "Skip deployment for non tag"
#       }
=======
deploy_script:
  - python -m pip install wheel > wheel_install.txt
  - python -m pip install twine > twine_install.txt
  - python -m pip install awscli > awscli_install.txt
  # upload to S3 in all cases, we will always be able to download libs
  - aws s3 cp %APPVEYOR_BUILD_FOLDER%\installed32\inc\ s3://brainflow-artifacts/%APPVEYOR_REPO_COMMIT%/inc --recursive
  - aws s3 cp %APPVEYOR_BUILD_FOLDER%\installed32\lib\ s3://brainflow-artifacts/%APPVEYOR_REPO_COMMIT%/lib32 --recursive
  - aws s3 cp %APPVEYOR_BUILD_FOLDER%\installed64\lib\ s3://brainflow-artifacts/%APPVEYOR_REPO_COMMIT%/lib64 --recursive
  # download files from travis using S3 create package and publish it
  - ps: >-
      If ($env:APPVEYOR_REPO_TAG -eq "true" -And $env:APPVEYOR_REPO_BRANCH -eq "master") {
        # wait 30 minutes or until mac and linux binaries appear in s3
        $lin = $false;
        $osx = $false;
        for ($i=0; $i -lt 30; $i++) {
          aws s3 ls s3://brainflow-artifacts/$env:APPVEYOR_REPO_COMMIT/linux_success;
          $lin = $?;
          aws s3 ls s3://brainflow-artifacts/$env:APPVEYOR_REPO_COMMIT/osx_success;
          $osx = $?
          if($lin -and $osx) {break}
          Start-Sleep -s 60;
          echo "not found"
        }
        If ($lin -and $osx) {
          write-output "Binaries found - running deployment"
          New-Item $env:APPVEYOR_BUILD_FOLDER\linux -itemtype directory
          New-Item $env:APPVEYOR_BUILD_FOLDER\osx -itemtype directory
          aws s3 cp s3://brainflow-artifacts/$env:APPVEYOR_REPO_COMMIT/linux/ $env:APPVEYOR_BUILD_FOLDER\linux\ --recursive
          aws s3 cp s3://brainflow-artifacts/$env:APPVEYOR_REPO_COMMIT/osx/ $env:APPVEYOR_BUILD_FOLDER\osx\ --recursive
          Copy-Item "$env:APPVEYOR_BUILD_FOLDER\linux\*" -Destination "$env:APPVEYOR_BUILD_FOLDER\python-package\brainflow\lib" -Recurse
          Copy-Item "$env:APPVEYOR_BUILD_FOLDER\osx\*" -Destination "$env:APPVEYOR_BUILD_FOLDER\python-package\brainflow\lib" -Recurse
          ls $env:APPVEYOR_BUILD_FOLDER\python-package\brainflow\lib
          cd $env:APPVEYOR_BUILD_FOLDER\python-package
          python setup.py sdist bdist_wheel
          twine upload --skip-existing dist/*.whl --user OpenBCI --password $env:PYPI_PASSWORD
        }
        Else {
          write-output "Failed to wait for mac and linux libs"
        }
      } Else {
        write-output "Skip deployment for non tag"
      }
>>>>>>> dace50a9

on_finish:
  - appveyor PushArtifact %APPVEYOR_BUILD_FOLDER%\build32\brainflow_build32_stdout.txt
  - appveyor PushArtifact %APPVEYOR_BUILD_FOLDER%\build64\brainflow_build64_stdout.txt
  - appveyor PushArtifact %APPVEYOR_BUILD_FOLDER%\GanglionBLEAPI\Mock\build\ganglion_mock_build64_stdout.txt
  - appveyor PushArtifact %APPVEYOR_BUILD_FOLDER%\java-package\brainflow\maven_package_stdout.txt

notifications:
  - provider: Email
    to:
      - '{{commitAuthorEmail}}'
    on_build_success: false
    on_build_failure: true
    on_build_status_changed: true<|MERGE_RESOLUTION|>--- conflicted
+++ resolved
@@ -68,12 +68,11 @@
 after_test:
   - cp %APPVEYOR_BUILD_FOLDER%\compiled\GanglionLibNative64.dll %APPVEYOR_BUILD_FOLDER%\python-package\brainflow\lib\GanglionLibNative64.dll
 
-<<<<<<< HEAD
 # deploy only from openbci's fork
 # deploy_script:
-#   - python -m pip install wheel
-#   - python -m pip install twine
-#   - python -m pip install awscli
+#   - python -m pip install wheel > wheel_install.txt
+#   - python -m pip install twine > twine_install.txt
+#   - python -m pip install awscli > awscli_install.txt
 #   # upload to S3 in all cases, we will always be able to download libs
 #   - aws s3 cp %APPVEYOR_BUILD_FOLDER%\installed32\inc\ s3://brainflow-artifacts/%APPVEYOR_REPO_COMMIT%/inc --recursive
 #   - aws s3 cp %APPVEYOR_BUILD_FOLDER%\installed32\lib\ s3://brainflow-artifacts/%APPVEYOR_REPO_COMMIT%/lib32 --recursive
@@ -81,67 +80,37 @@
 #   # download files from travis using S3 create package and publish it
 #   - ps: >-
 #       If ($env:APPVEYOR_REPO_TAG -eq "true" -And $env:APPVEYOR_REPO_BRANCH -eq "master") {
-#         for ($i=0; $i -lt 15; $i++){aws s3 ls s3://brainflow-artifacts/$env:APPVEYOR_REPO_COMMIT/linux_success; if($?) {break} if(!$?) {Start-Sleep -s 60;echo "not found"}}
-#         aws s3 ls s3://brainflow-artifacts/$env:APPVEYOR_REPO_COMMIT/linux_success
-#         If ($?) {
+#         # wait 30 minutes or until mac and linux binaries appear in s3
+#         $lin = $false;
+#         $osx = $false;
+#         for ($i=0; $i -lt 30; $i++) {
+#           aws s3 ls s3://brainflow-artifacts/$env:APPVEYOR_REPO_COMMIT/linux_success;
+#           $lin = $?;
+#           aws s3 ls s3://brainflow-artifacts/$env:APPVEYOR_REPO_COMMIT/osx_success;
+#           $osx = $?
+#           if($lin -and $osx) {break}
+#           Start-Sleep -s 60;
+#           echo "not found"
+#         }
+#         If ($lin -and $osx) {
+#           write-output "Binaries found - running deployment"
 #           New-Item $env:APPVEYOR_BUILD_FOLDER\linux -itemtype directory
-#           aws s3 cp s3://brainflow-artifacts/$env:APPVEYOR_REPO_COMMIT/linux/ $env:APPVEYOR_BUILD_FOLDER\linux_libs\ --recursive
+#           New-Item $env:APPVEYOR_BUILD_FOLDER\osx -itemtype directory
+#           aws s3 cp s3://brainflow-artifacts/$env:APPVEYOR_REPO_COMMIT/linux/ $env:APPVEYOR_BUILD_FOLDER\linux\ --recursive
+#           aws s3 cp s3://brainflow-artifacts/$env:APPVEYOR_REPO_COMMIT/osx/ $env:APPVEYOR_BUILD_FOLDER\osx\ --recursive
 #           Copy-Item "$env:APPVEYOR_BUILD_FOLDER\linux\*" -Destination "$env:APPVEYOR_BUILD_FOLDER\python-package\brainflow\lib" -Recurse
+#           Copy-Item "$env:APPVEYOR_BUILD_FOLDER\osx\*" -Destination "$env:APPVEYOR_BUILD_FOLDER\python-package\brainflow\lib" -Recurse
 #           ls $env:APPVEYOR_BUILD_FOLDER\python-package\brainflow\lib
 #           cd $env:APPVEYOR_BUILD_FOLDER\python-package
 #           python setup.py sdist bdist_wheel
 #           twine upload --skip-existing dist/*.whl --user OpenBCI --password $env:PYPI_PASSWORD
 #         }
 #         Else {
-#           write-output "failed to wait for linux libs"
+#           write-output "Failed to wait for mac and linux libs"
 #         }
 #       } Else {
 #         write-output "Skip deployment for non tag"
 #       }
-=======
-deploy_script:
-  - python -m pip install wheel > wheel_install.txt
-  - python -m pip install twine > twine_install.txt
-  - python -m pip install awscli > awscli_install.txt
-  # upload to S3 in all cases, we will always be able to download libs
-  - aws s3 cp %APPVEYOR_BUILD_FOLDER%\installed32\inc\ s3://brainflow-artifacts/%APPVEYOR_REPO_COMMIT%/inc --recursive
-  - aws s3 cp %APPVEYOR_BUILD_FOLDER%\installed32\lib\ s3://brainflow-artifacts/%APPVEYOR_REPO_COMMIT%/lib32 --recursive
-  - aws s3 cp %APPVEYOR_BUILD_FOLDER%\installed64\lib\ s3://brainflow-artifacts/%APPVEYOR_REPO_COMMIT%/lib64 --recursive
-  # download files from travis using S3 create package and publish it
-  - ps: >-
-      If ($env:APPVEYOR_REPO_TAG -eq "true" -And $env:APPVEYOR_REPO_BRANCH -eq "master") {
-        # wait 30 minutes or until mac and linux binaries appear in s3
-        $lin = $false;
-        $osx = $false;
-        for ($i=0; $i -lt 30; $i++) {
-          aws s3 ls s3://brainflow-artifacts/$env:APPVEYOR_REPO_COMMIT/linux_success;
-          $lin = $?;
-          aws s3 ls s3://brainflow-artifacts/$env:APPVEYOR_REPO_COMMIT/osx_success;
-          $osx = $?
-          if($lin -and $osx) {break}
-          Start-Sleep -s 60;
-          echo "not found"
-        }
-        If ($lin -and $osx) {
-          write-output "Binaries found - running deployment"
-          New-Item $env:APPVEYOR_BUILD_FOLDER\linux -itemtype directory
-          New-Item $env:APPVEYOR_BUILD_FOLDER\osx -itemtype directory
-          aws s3 cp s3://brainflow-artifacts/$env:APPVEYOR_REPO_COMMIT/linux/ $env:APPVEYOR_BUILD_FOLDER\linux\ --recursive
-          aws s3 cp s3://brainflow-artifacts/$env:APPVEYOR_REPO_COMMIT/osx/ $env:APPVEYOR_BUILD_FOLDER\osx\ --recursive
-          Copy-Item "$env:APPVEYOR_BUILD_FOLDER\linux\*" -Destination "$env:APPVEYOR_BUILD_FOLDER\python-package\brainflow\lib" -Recurse
-          Copy-Item "$env:APPVEYOR_BUILD_FOLDER\osx\*" -Destination "$env:APPVEYOR_BUILD_FOLDER\python-package\brainflow\lib" -Recurse
-          ls $env:APPVEYOR_BUILD_FOLDER\python-package\brainflow\lib
-          cd $env:APPVEYOR_BUILD_FOLDER\python-package
-          python setup.py sdist bdist_wheel
-          twine upload --skip-existing dist/*.whl --user OpenBCI --password $env:PYPI_PASSWORD
-        }
-        Else {
-          write-output "Failed to wait for mac and linux libs"
-        }
-      } Else {
-        write-output "Skip deployment for non tag"
-      }
->>>>>>> dace50a9
 
 on_finish:
   - appveyor PushArtifact %APPVEYOR_BUILD_FOLDER%\build32\brainflow_build32_stdout.txt
